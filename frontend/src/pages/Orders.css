/* Orders Page Styles - Professional Admin Panel UI/UX Overhaul */

/* ============================================
   ROOT VARIABLES & BASE STYLES
   ============================================ */
.orders-container {
  min-height: 100vh;
  background: linear-gradient(135deg, #f5f7fa 0%, #c3cfe2 100%);
  padding: 24px;
  font-family: 'Segoe UI', Tahoma, Geneva, Verdana, sans-serif;
  box-sizing: border-box;
  color: #374151;
}

/* ============================================
   HEADER SECTION
   ============================================ */
.orders-header {
  display: flex;
  justify-content: space-between;
  align-items: center;
  margin-bottom: 32px;
  background: white;
  border-radius: 16px;
  box-shadow: 0 20px 40px rgba(0, 0, 0, 0.1);
  padding: 24px 32px;
  border: 1px solid rgba(255, 255, 255, 0.2);
  position: relative;
}

.header-content {
  display: flex;
  align-items: center;
  gap: 20px;
  flex: 1;
}

.header-text {
  display: flex;
  flex-direction: column;
  gap: 4px;
}

.page-title {
  font-size: 28px;
  font-weight: 700;
  color: #1f2937;
  margin: 0;
  letter-spacing: -0.5px;
  line-height: 1.2;
}

.page-subtitle {
  font-size: 16px;
  color: #2563eb;
  margin: 0;
  font-weight: 600;
  letter-spacing: 0.5px;
  line-height: 1.4;
}

/* ============================================
   PRIMARY BUTTON - PROFESSIONAL STYLING
   ============================================ */
.create-order-btn {
  display: flex;
  align-items: center;
  gap: 8px;
  padding: 12px 24px;
  background: linear-gradient(135deg, #2563eb 0%, #3b82f6 100%);
  color: white;
  border: none;
  border-radius: 12px;
  font-size: 16px;
  font-weight: 600;
  cursor: pointer;
  transition: all 0.2s ease-in-out;
  box-shadow: 0 4px 12px rgba(37, 99, 235, 0.3);
  min-height: 44px;
  white-space: nowrap;
}

.create-order-btn:hover:not(:disabled) {
  background: linear-gradient(135deg, #1d4ed8 0%, #2563eb 100%);
  transform: translateY(-1px);
  box-shadow: 0 6px 20px rgba(37, 99, 235, 0.4);
}

.create-order-btn:disabled {
  background: #9ca3af;
  cursor: not-allowed;
  transform: none;
  box-shadow: none;
}

/* ============================================
   MESSAGES & ALERTS - IMPROVED LAYOUT
   ============================================ */
.message {
  padding: 16px 20px;
  border-radius: 12px;
  font-size: 14px;
  font-weight: 500;
  margin-bottom: 24px;
  border: 1px solid;
  display: flex;
  align-items: center;
  gap: 12px;
  animation: slideDown 0.3s ease-out;
}

.success-message {
  background: #f0fdf4;
  color: #166534;
  border-color: #bbf7d0;
}

.error-message {
  background: #fef2f2;
  color: #dc2626;
  border-color: #fecaca;
}

<<<<<<< HEAD
.info-message {
  background-color: #dbeafe;
  color: #1d4ed8;
  border: 1px solid #93c5fd;
}

/* Filters Section */
=======
/* ============================================
   FILTERS SECTION - IMPROVED SPACING
   ============================================ */
>>>>>>> 5a76a77a
.filters-section {
  background: white;
  border-radius: 16px;
  box-shadow: 0 20px 40px rgba(0, 0, 0, 0.1);
  padding: 24px;
  margin-bottom: 24px;
  border: 1px solid rgba(255, 255, 255, 0.2);
}

.filters-row {
  display: flex;
  gap: 16px;
  align-items: flex-end;
  flex-wrap: wrap;
}

.search-group {
  position: relative;
  flex: 1;
  min-width: 300px;
  max-width: 400px;
}

.search-icon {
  position: absolute;
  left: 16px;
  top: 50%;
  transform: translateY(-50%);
  color: #6b7280;
  z-index: 2;
}

.search-input {
  width: 100%;
  height: 44px;
  padding: 12px 12px 12px 48px;
  border: 2px solid #e0e0e0;
  border-radius: 8px;
  font-size: 16px;
  transition: all 0.3s ease;
  background: white;
  color: #374151;
  box-sizing: border-box;
}

.search-input:focus {
  outline: none;
  border-color: #2563eb;
  box-shadow: 0 0 0 3px rgba(37, 99, 235, 0.1);
}

.search-input::placeholder {
  color: #9ca3af;
  font-size: 15px;
}

.filter-group {
  display: flex;
  flex-direction: column;
  gap: 4px;
}

.filter-label {
  font-size: 12px;
  font-weight: 600;
  color: #6b7280;
  text-transform: uppercase;
  letter-spacing: 0.5px;
  margin-bottom: 4px;
}

.filter-select {
  height: 44px;
  padding: 12px 30px 12px 16px;
  border: 2px solid #e0e0e0;
  border-radius: 8px;
  font-size: 14px;
  background: white;
  cursor: pointer;
  transition: all 0.3s ease;
  appearance: none;
  background-image: url("data:image/svg+xml;charset=US-ASCII,<svg xmlns='http://www.w3.org/2000/svg' viewBox='0 0 4 5'><path fill='%236b7280' d='M2 0L0 2h4zm0 5L0 3h4z'/></svg>");
  background-repeat: no-repeat;
  background-position: right 12px center;
  background-size: 12px;
  min-width: 140px;
  color: #374151;
}

.filter-select:focus {
  outline: none;
  border-color: #2563eb;
  box-shadow: 0 0 0 3px rgba(37, 99, 235, 0.1);
}

/* ============================================
   TABLE CONTAINER - PROFESSIONAL DESIGN
   ============================================ */
.table-container {
  background: white;
  border-radius: 16px;
  box-shadow: 0 20px 40px rgba(0, 0, 0, 0.1);
  border: 1px solid rgba(255, 255, 255, 0.2);
  overflow: hidden;
  margin-bottom: 24px;
}

.table-wrapper {
  width: 100%;
  overflow-x: auto;
  max-height: none;
}

.orders-table {
  width: 100%;
  border-collapse: collapse;
  font-size: 14px;
  min-width: 1000px;
  position: relative;
}

.orders-table thead {
  background: #f8f9fb;
  position: sticky;
  top: 0;
  z-index: 10;
}

.orders-table th {
  padding: 16px;
  text-align: left;
  font-weight: 600;
  color: #374151;
  border-bottom: 1px solid #e5e7eb;
  font-size: 13px;
  text-transform: uppercase;
  letter-spacing: 0.5px;
  white-space: nowrap;
}

.orders-table td {
  padding: 16px;
  border-bottom: 1px solid #e5e7eb;
  color: #374151;
  vertical-align: middle;
  position: relative;
  max-width: 200px;
}

.orders-table tbody tr {
  transition: background-color 0.15s ease;
  cursor: pointer;
}

.orders-table tbody tr:hover {
  background-color: #f9fafb;
}

.orders-table tbody tr:last-child td {
  border-bottom: none;
}

/* Table Cell Specific Styling */
.order-no-cell {
  font-weight: 600;
  color: #1f2937;
  max-width: 120px;
}

.order-no-cell strong {
  color: #2563eb;
  font-size: 14px;
}

.amount-cell {
  font-weight: 600;
  color: #059669;
  white-space: nowrap;
  max-width: 120px;
}

.weight-cell {
  font-weight: 500;
  color: #6b7280;
  text-align: center;
}

.date-cell {
  color: #6b7280;
  font-size: 13px;
  white-space: nowrap;
  max-width: 120px;
}

.actions-cell {
  width: 120px;
  text-align: center;
  display: flex;
  gap: 8px;
  align-items: center;
  justify-content: center;
}

/* Text Overflow Handling */
.text-truncate {
  overflow: hidden;
  text-overflow: ellipsis;
  white-space: nowrap;
}

/* ============================================
   BADGES - ORDER STATUS STYLING
   ============================================ */
.order-status-badge {
  display: inline-flex;
  align-items: center;
  gap: 6px;
  padding: 6px 12px;
  border-radius: 9999px;
  font-size: 11px;
  font-weight: 600;
  text-transform: uppercase;
  letter-spacing: 0.5px;
  white-space: nowrap;
  line-height: 1.2;
}

/* Status Badges */
.order-status-badge.draft {
  background: #f3f4f6;
  color: #6b7280;
}

.order-status-badge.submitted {
  background: #fef3c7;
  color: #92400e;
}

.order-status-badge.approved {
  background: #d1fae5;
  color: #065f46;
}

.order-status-badge.allocated {
  background: #dbeafe;
  color: #1e40af;
}

.order-status-badge.loaded {
  background: #e0e7ff;
  color: #4338ca;
}

.order-status-badge.in-transit {
  background: #fde68a;
  color: #92400e;
}

.order-status-badge.delivered {
  background: #dcfce7;
  color: #166534;
}

.order-status-badge.closed {
  background: #f3f4f6;
  color: #374151;
}

.order-status-badge.cancelled {
  background: #fee2e2;
  color: #dc2626;
}

.status-icon {
  flex-shrink: 0;
}

/* ============================================
   LOADING & EMPTY STATES
   ============================================ */
.loading-state {
  display: flex;
  flex-direction: column;
  align-items: center;
  justify-content: center;
  padding: 80px 20px;
  color: #6b7280;
}

.loading-spinner {
  width: 40px;
  height: 40px;
  border: 4px solid #e5e7eb;
  border-top: 4px solid #2563eb;
  border-radius: 50%;
  animation: spin 1s linear infinite;
  margin-bottom: 16px;
}

@keyframes spin {
  0% { transform: rotate(0deg); }
  100% { transform: rotate(360deg); }
}

.empty-state {
  display: flex;
  flex-direction: column;
  align-items: center;
  justify-content: center;
  padding: 80px 20px;
  text-align: center;
}

.empty-icon {
  color: #d1d5db;
  margin-bottom: 16px;
}

.empty-state h3 {
  font-size: 20px;
  font-weight: 600;
  color: #1f2937;
  margin: 0 0 8px 0;
}

.empty-state p {
  font-size: 14px;
  color: #6b7280;
  margin: 0;
  max-width: 400px;
  line-height: 1.5;
}

/* ============================================
   ACTION BUTTONS - PROFESSIONAL STYLING
   ============================================ */
.action-icon-btn {
  display: flex;
  align-items: center;
  justify-content: center;
  width: 36px;
  height: 36px;
  border: none;
  border-radius: 8px;
  background: #f1f5f9;
  color: #64748b;
  cursor: pointer;
  transition: all 0.2s ease;
}

.action-icon-btn:hover:not(:disabled) {
  background: #e2e8f0;
  color: #475569;
  transform: translateY(-1px);
}

.action-icon-btn.cancel:hover:not(:disabled) {
  background: #fef3c7;
  color: #d97706;
}

.action-icon-btn:disabled {
  opacity: 0.5;
  cursor: not-allowed;
  transform: none;
}

/* ============================================
   MODAL SYSTEM - PROFESSIONAL DESIGN
   ============================================ */
.modal-overlay {
  position: fixed;
  top: 0;
  left: 0;
  right: 0;
  bottom: 0;
  background: rgba(0, 0, 0, 0.5);
  backdrop-filter: blur(4px);
  display: flex;
  align-items: center;
  justify-content: center;
  z-index: 1000;
  animation: fadeIn 0.2s ease-out;
}

.modal-content {
  background: white;
  border-radius: 16px;
  width: 90%;
  max-width: 600px;
  max-height: 90vh;
  overflow: hidden;
  box-shadow: 0 25px 50px rgba(0, 0, 0, 0.15);
  animation: slideUp 0.3s ease-out;
  display: flex;
  flex-direction: column;
  margin: 20px;
}

.modal-content.large-modal {
  max-width: 900px;
}

.modal-header {
  display: flex;
  justify-content: space-between;
  align-items: center;
  padding: 24px 32px;
  border-bottom: 1px solid #e5e7eb;
  background: #fafbfc;
  flex-shrink: 0;
}

.modal-header h2 {
  font-size: 20px;
  font-weight: 600;
  color: #1f2937;
  margin: 0;
  line-height: 1.3;
}

<<<<<<< HEAD
/* Modal Header Actions */
.modal-header-actions {
  display: flex;
  align-items: center;
  gap: 10px;
}

.refresh-btn {
  background: linear-gradient(135deg, #059669, #10b981);
  color: white;
  border: none;
  border-radius: 6px;
  padding: 8px 12px;
  font-size: 1rem;
  cursor: pointer;
  transition: all 0.3s ease;
  display: flex;
  align-items: center;
  justify-content: center;
  min-width: 40px;
  height: 40px;
}

.refresh-btn:hover:not(:disabled) {
  background: linear-gradient(135deg, #047857, #059669);
  transform: translateY(-1px);
  box-shadow: 0 4px 12px rgba(5, 150, 105, 0.3);
}

.refresh-btn:disabled {
  opacity: 0.6;
  cursor: not-allowed;
  animation: spin 1s linear infinite;
}

@keyframes spin {
  from { transform: rotate(0deg); }
  to { transform: rotate(360deg); }
}

.close-btn {
  background: #f3f4f6;
  color: #374151;
  border: none;
  border-radius: 6px;
  width: 40px;
  height: 40px;
  font-size: 1.5rem;
  cursor: pointer;
  transition: all 0.3s ease;
  display: flex;
  align-items: center;
  justify-content: center;
}

.close-btn:hover {
  background: #e5e7eb;
  color: #1f2937;
=======
.close-btn {
  background: none;
  border: none;
  font-size: 24px;
  color: #6b7280;
  cursor: pointer;
  padding: 8px;
  line-height: 1;
  transition: all 0.2s ease;
  width: 40px;
  height: 40px;
  display: flex;
  align-items: center;
  justify-content: center;
  border-radius: 8px;
}

.close-btn:hover {
  color: #374151;
  background: #f3f4f6;
>>>>>>> 5a76a77a
}

/* ============================================
   FORM SYSTEM - PROFESSIONAL LAYOUT
   ============================================ */
.order-form {
  padding: 32px;
  overflow-y: auto;
  flex: 1;
}

.form-section {
  margin-bottom: 32px;
}

.form-section h3 {
  font-size: 18px;
  font-weight: 600;
  color: #1f2937;
  margin: 0 0 16px 0;
  padding-bottom: 8px;
  border-bottom: 2px solid #f1f5f9;
}

.section-header {
  display: flex;
  justify-content: space-between;
  align-items: center;
  margin-bottom: 16px;
}

.add-line-btn {
  display: flex;
  align-items: center;
  gap: 6px;
  padding: 8px 16px;
  background: linear-gradient(135deg, #059669 0%, #10b981 100%);
  color: white;
  border: none;
  border-radius: 8px;
  font-size: 14px;
  font-weight: 600;
  cursor: pointer;
  transition: all 0.2s ease;
  min-height: 36px;
}

.add-line-btn:hover {
  background: linear-gradient(135deg, #047857 0%, #059669 100%);
  transform: translateY(-1px);
}

.form-grid {
  display: grid;
  grid-template-columns: repeat(auto-fit, minmax(280px, 1fr));
  gap: 24px;
}

.form-group {
  display: flex;
  flex-direction: column;
  gap: 8px;
}

.form-group.full-width {
  grid-column: 1 / -1;
}

.form-group label {
  font-size: 14px;
  font-weight: 600;
  color: #374151;
  margin: 0 0 8px 0;
  line-height: 1.4;
}

.form-group input,
.form-group select,
.form-group textarea {
  height: 44px;
  padding: 12px 16px;
  border: 2px solid #e0e0e0;
  border-radius: 8px;
  font-size: 16px;
  color: #1f2937;
  background-color: #ffffff;
  transition: all 0.3s ease;
  box-sizing: border-box;
  font-family: inherit;
}

.form-group textarea {
  height: auto;
  min-height: 80px;
  resize: vertical;
}

.form-group input:focus,
.form-group select:focus,
.form-group textarea:focus {
  outline: none;
  border-color: #2563eb;
  box-shadow: 0 0 0 3px rgba(37, 99, 235, 0.1);
}

.form-group input.error,
.form-group select.error,
.form-group textarea.error {
  border-color: #dc2626;
  background-color: #fef2f2;
}

.form-group input::placeholder,
.form-group textarea::placeholder {
  color: #9ca3af;
  font-size: 15px;
}

.form-group input:disabled,
.form-group select:disabled,
.form-group textarea:disabled {
  background-color: #f9fafb;
  color: #6b7280;
  cursor: not-allowed;
  opacity: 0.7;
}

.error-text {
  color: #dc2626;
  font-size: 12px;
  font-weight: 500;
  margin: 4px 0 0 0;
  line-height: 1.4;
}

.form-text {
  font-size: 12px;
  color: #6b7280;
  margin: 4px 0 0 0;
  line-height: 1.4;
}

/* ============================================
   ORDER LINES - PROFESSIONAL LAYOUT
   ============================================ */
.order-line {
  border: 2px solid #e5e7eb;
  border-radius: 12px;
  padding: 20px;
  margin-bottom: 16px;
  background: #f9fafb;
  transition: all 0.2s ease;
}

.order-line:hover {
  border-color: #d1d5db;
  background: #ffffff;
}

.order-line-header {
  display: flex;
  justify-content: space-between;
  align-items: center;
  margin-bottom: 16px;
}

.order-line-header h4 {
  font-size: 16px;
  font-weight: 600;
  color: #1f2937;
  margin: 0;
}

.remove-line-btn {
  display: flex;
  align-items: center;
  justify-content: center;
  width: 32px;
  height: 32px;
  border: none;
  background: #fee2e2;
  color: #dc2626;
  border-radius: 6px;
  cursor: pointer;
  transition: all 0.2s ease;
}

.remove-line-btn:hover {
  background: #fecaca;
  transform: translateY(-1px);
}

.line-grid {
  display: grid;
  grid-template-columns: repeat(auto-fit, minmax(200px, 1fr));
  gap: 16px;
}

/* ============================================
   FORM ACTIONS - PROFESSIONAL BUTTON LAYOUT
   ============================================ */
.form-actions {
  display: flex;
  justify-content: flex-end;
  gap: 16px;
  margin-top: 32px;
  padding-top: 24px;
  border-top: 1px solid #e5e7eb;
  flex-shrink: 0;
}

/* Secondary Button Style */
.cancel-btn {
  height: 44px;
  padding: 12px 24px;
  background: white;
  color: #2563eb;
  border: 2px solid #2563eb;
  border-radius: 12px;
  font-size: 16px;
  font-weight: 600;
  cursor: pointer;
  transition: all 0.2s ease-in-out;
  display: flex;
  align-items: center;
  justify-content: center;
  min-width: 100px;
}

.cancel-btn:hover:not(:disabled) {
  background: #f0f4ff;
  transform: translateY(-1px);
}

/* Primary Button Style */
.submit-btn {
  height: 44px;
  padding: 12px 24px;
  background: linear-gradient(135deg, #2563eb 0%, #3b82f6 100%);
  color: white;
  border: none;
  border-radius: 12px;
  font-size: 16px;
  font-weight: 600;
  cursor: pointer;
  transition: all 0.2s ease-in-out;
  box-shadow: 0 4px 12px rgba(37, 99, 235, 0.3);
  display: flex;
  align-items: center;
  justify-content: center;
  min-width: 120px;
}

.submit-btn:hover:not(:disabled) {
  background: linear-gradient(135deg, #1d4ed8 0%, #2563eb 100%);
  transform: translateY(-1px);
  box-shadow: 0 6px 20px rgba(37, 99, 235, 0.4);
}

.submit-btn:disabled,
.cancel-btn:disabled {
  background: #9ca3af;
  cursor: not-allowed;
  transform: none;
  box-shadow: none;
  border: none;
  opacity: 0.7;
}

/* ============================================
   ORDER DETAILS VIEW - PROFESSIONAL LAYOUT
   ============================================ */
.order-details {
  padding: 32px;
  overflow-y: auto;
  flex: 1;
}

.details-grid {
  display: grid;
  grid-template-columns: repeat(auto-fit, minmax(280px, 1fr));
  gap: 24px;
  margin-bottom: 32px;
}

.detail-group {
  display: flex;
  flex-direction: column;
  gap: 8px;
}

.detail-group label {
  font-size: 14px;
  font-weight: 600;
  color: #6b7280;
  text-transform: uppercase;
  letter-spacing: 0.5px;
}

.detail-group span {
  font-size: 16px;
  color: #1f2937;
  font-weight: 500;
}

.order-lines-section {
  margin-top: 32px;
}

.order-lines-section h3 {
  font-size: 18px;
  font-weight: 600;
  color: #1f2937;
  margin: 0 0 16px 0;
  padding-bottom: 8px;
  border-bottom: 2px solid #f1f5f9;
}

/* Enhanced Order Details Modal Styling */

/* Full width for delivery instructions */
.detail-group.full-width {
  grid-column: 1 / -1;
}

/* Order Lines Table Enhancements */
.order-lines-table {
  width: 100%;
  border-collapse: collapse;
  margin-top: 15px;
  background: white;
  border-radius: 8px;
  overflow: hidden;
<<<<<<< HEAD
  box-shadow: 0 2px 8px rgba(0, 0, 0, 0.1);
}

.order-lines-table th {
  background: linear-gradient(135deg, #2563eb, #3b82f6);
  color: white;
  padding: 12px 15px;
  text-align: left;
  font-weight: 600;
  font-size: 0.9rem;
}

.order-lines-table td {
  padding: 12px 15px;
  border-bottom: 1px solid #e2e8f0;
  vertical-align: top;
}

.order-lines-table tr:last-child td {
  border-bottom: none;
}

.order-lines-table tr:hover {
  background-color: #f8fafc;
}

/* Product Info in Table */
.product-info {
  display: flex;
  flex-direction: column;
  gap: 4px;
}

.product-name {
  font-weight: 500;
  color: #1e293b;
}

.price-override-badge {
  display: inline-block;
  background: linear-gradient(135deg, #f59e0b, #d97706);
  color: white;
  font-size: 0.7rem;
  padding: 2px 6px;
  border-radius: 4px;
  font-weight: 500;
  width: fit-content;
}

.variant-type-badge {
  display: inline-block;
  background: linear-gradient(135deg, #6366f1, #4f46e5);
  color: white;
  font-size: 0.7rem;
  padding: 2px 6px;
  border-radius: 4px;
  font-weight: 500;
  width: fit-content;
  margin-right: 4px;
}

/* Gas Cylinder Tax Breakdown Styles */
.gas-cylinder-breakdown {
  margin: 12px 0;
  padding: 8px 0;
  border-top: 1px solid #e5e7eb;
}

.component-section {
  margin: 8px 0;
  padding: 4px 0;
}

.component-section.gas-fill .component-header .pricing-label {
  color: #dc2626;
  font-weight: 600;
}

.component-section.deposits .component-header .pricing-label {
  color: #059669;
  font-weight: 600;
}

.component-section.returns .component-header .pricing-label {
  color: #7c3aed;
  font-weight: 600;
}

.component-section.assets .component-header .pricing-label {
  color: #ea580c;
  font-weight: 600;
}

.pricing-label.indent {
  font-size: 0.9em;
  color: #6b7280;
  font-style: italic;
}

.pricing-value.tax-amount {
  color: #dc2626;
  font-weight: 500;
}

.pricing-value.zero-tax {
  color: #6b7280;
  font-style: italic;
}

.pricing-value.refund {
  color: #7c3aed;
  font-weight: 500;
}

.component-subtotal {
  border-bottom: 1px solid #f3f4f6;
  padding-bottom: 4px;
  margin-bottom: 4px;
}

.tax-summary-section {
  margin-top: 12px;
  padding-top: 8px;
  border-top: 2px solid #e5e7eb;
}

.pricing-row.tax-summary .pricing-label {
  font-weight: 600;
  color: #1f2937;
}

.pricing-value.tax-total {
  font-weight: 700;
  color: #dc2626;
}

.pricing-value.compliance-note {
  font-size: 0.85em;
  color: #059669;
  font-style: italic;
}

.pricing-row.tax-compliance {
  margin-top: 4px;
}

/* Enhanced pricing row styles */
.pricing-row.component-header {
  margin: 4px 0;
}

.pricing-row.component-detail {
  margin: 2px 0;
  font-size: 0.9em;
}

.pricing-row.component-subtotal {
  margin: 2px 0 8px 0;
  font-weight: 500;
}

/* Price Breakdown in Table Cells */
.price-breakdown {
  display: flex;
  flex-direction: column;
  gap: 2px;
}

.list-price-struck {
  font-size: 0.85rem;
  color: #64748b;
  text-decoration: line-through;
}

.final-price {
  font-weight: 600;
  color: #1e293b;
}

/* Table Cell Alignment */
.quantity-cell {
  text-align: center;
  font-weight: 500;
}

.price-cell, .total-cell {
  text-align: right;
  font-weight: 500;
}

/* Pricing Summary Section */
.pricing-summary-section {
  margin-top: 30px;
  background: white;
  border-radius: 12px;
  padding: 20px;
  box-shadow: 0 4px 15px rgba(0, 0, 0, 0.08);
  border: 1px solid #e2e8f0;
}

.pricing-summary-section h3 {
  margin: 0 0 20px 0;
  color: #1e293b;
  font-size: 1.3rem;
  font-weight: 600;
  border-bottom: 2px solid #e2e8f0;
  padding-bottom: 10px;
}

.pricing-summary-content {
  display: grid;
  grid-template-columns: 1fr 300px;
  gap: 30px;
}

@media (max-width: 768px) {
  .pricing-summary-content {
    grid-template-columns: 1fr;
    gap: 20px;
  }
}

/* Pricing Breakdown */
.pricing-breakdown {
  background: #f8fafc;
  border-radius: 8px;
  padding: 20px;
  border: 1px solid #e2e8f0;
}

.pricing-rows {
  display: flex;
  flex-direction: column;
  gap: 12px;
}

.pricing-row {
  display: flex;
  justify-content: space-between;
  align-items: center;
  padding: 8px 0;
  border-bottom: 1px solid #e2e8f0;
}

.pricing-row:last-child {
  border-bottom: none;
}

.pricing-label {
  font-weight: 500;
  color: #374151;
}

.pricing-value {
  font-weight: 600;
  color: #1e293b;
}

/* Special row styling */
.pricing-row.discount-row {
  background: #fef3c7;
  border-radius: 6px;
  padding: 10px 12px;
  margin: 4px 0;
}

.pricing-row.subtotal-row {
  background: #e0f2fe;
  border-radius: 6px;
  padding: 10px 12px;
  margin: 4px 0;
}

.pricing-row.total-row {
  background: linear-gradient(135deg, #2563eb, #3b82f6);
  color: white;
  border-radius: 8px;
  padding: 15px 12px;
  margin: 10px 0 0 0;
  font-size: 1.1rem;
}

.pricing-row.total-row .pricing-label,
.pricing-row.total-row .pricing-value {
  color: white;
  font-weight: 700;
}

.pricing-row.tax-info,
.pricing-row.deposit-info {
  background: #f3f4f6;
  border-radius: 6px;
  padding: 10px 12px;
  margin: 4px 0;
}

/* Special value styling */
.pricing-value.discount {
  color: #d97706;
  font-weight: 700;
}

.pricing-value.total {
  font-size: 1.2rem;
}

.pricing-value.tax-note,
.pricing-value.deposit-note {
  font-style: italic;
  color: #6b7280;
  font-weight: 400;
  font-size: 0.9rem;
}

/* Financial Info Sidebar */
.financial-info {
  background: white;
  border: 1px solid #e2e8f0;
  border-radius: 8px;
  padding: 20px;
  height: fit-content;
}

.info-row {
  display: flex;
  flex-direction: column;
  gap: 4px;
  padding: 10px 0;
  border-bottom: 1px solid #f1f5f9;
}

.info-row:last-child {
  border-bottom: none;
}

.info-label {
  font-size: 0.85rem;
  color: #64748b;
  font-weight: 500;
  text-transform: uppercase;
  letter-spacing: 0.5px;
}

.info-value {
  font-weight: 600;
  color: #1e293b;
}

/* Status-specific styling */
.info-value.status-draft {
  color: #6b7280;
}

.info-value.status-submitted {
  color: #2563eb;
}

.info-value.status-approved {
  color: #059669;
}

.info-value.status-allocated {
  color: #7c3aed;
}

.info-value.status-loaded {
  color: #dc2626;
}

.info-value.status-in_transit {
  color: #ea580c;
}

.info-value.status-delivered {
  color: #16a34a;
=======
  background: white;
}

.order-lines-table thead {
  background: #f9fafb;
}

.order-lines-table th {
  padding: 16px;
  text-align: left;
  font-weight: 600;
  color: #374151;
  font-size: 13px;
  text-transform: uppercase;
  letter-spacing: 0.5px;
  border-bottom: 1px solid #e5e7eb;
}

.order-lines-table td {
  padding: 16px;
  border-bottom: 1px solid #f3f4f6;
  color: #374151;
  vertical-align: middle;
}

.order-lines-table tbody tr:last-child td {
  border-bottom: none;
}

/* ============================================
   ANIMATIONS
   ============================================ */
@keyframes fadeIn {
  from { opacity: 0; }
  to { opacity: 1; }
}

@keyframes slideUp {
  from {
    opacity: 0;
    transform: translateY(20px);
  }
  to {
    opacity: 1;
    transform: translateY(0);
  }
}

@keyframes slideDown {
  from {
    opacity: 0;
    transform: translateY(-10px);
  }
  to {
    opacity: 1;
    transform: translateY(0);
  }
}

/* ============================================
   RESPONSIVE DESIGN - MOBILE FIRST
   ============================================ */
@media (max-width: 1024px) {
  .orders-container {
    padding: 16px;
  }
  
  .search-group {
    min-width: 250px;
  }
  
  .orders-table {
    min-width: 800px;
  }
>>>>>>> 5a76a77a
}

@media (max-width: 768px) {
  .orders-container {
    padding: 12px;
  }

  .orders-header {
    flex-direction: column;
    gap: 16px;
    align-items: stretch;
    padding: 20px;
  }

  .header-content {
    gap: 12px;
  }

  .page-title {
    font-size: 24px;
  }

  .page-subtitle {
    font-size: 14px;
  }

  .create-order-btn {
    width: 100%;
    justify-content: center;
  }

  .filters-row {
    flex-direction: column;
    gap: 16px;
    align-items: stretch;
  }

  .search-group {
    min-width: 100%;
    max-width: none;
  }

  .filter-group {
    width: 100%;
  }

  .filter-select {
    width: 100%;
    min-width: 100%;
  }

  .form-grid,
  .line-grid {
    grid-template-columns: 1fr;
    gap: 16px;
  }

  .details-grid {
    grid-template-columns: 1fr;
  }

  .modal-content {
    margin: 10px;
    max-width: calc(100vw - 20px);
    max-height: calc(100vh - 20px);
  }

  .modal-header,
  .order-form,
  .order-details {
    padding: 20px;
  }

  .orders-table {
    font-size: 12px;
    min-width: 700px;
  }

  .orders-table th,
  .orders-table td {
    padding: 12px 8px;
  }

  .form-actions {
    flex-direction: column;
    gap: 12px;
  }

  .cancel-btn,
  .submit-btn {
    width: 100%;
  }

  .section-header {
    flex-direction: column;
    gap: 12px;
    align-items: stretch;
  }

  .add-line-btn {
    width: 100%;
    justify-content: center;
  }
}

@media (max-width: 480px) {
  .orders-container {
    padding: 8px;
  }

  .page-title {
    font-size: 20px;
  }

  .page-subtitle {
    font-size: 13px;
  }

  .modal-content {
    margin: 5px;
    max-width: calc(100vw - 10px);
    border-radius: 12px;
  }

  .orders-table {
    font-size: 11px;
    min-width: 600px;
  }

  .orders-table th,
  .orders-table td {
    padding: 8px 6px;
  }

  .order-status-badge {
    font-size: 9px;
    padding: 4px 8px;
  }

  .action-icon-btn {
    width: 32px;
    height: 32px;
  }

  .order-line {
    padding: 16px;
  }
}

/* ============================================
   HIGH CONTRAST MODE SUPPORT
   ============================================ */
@media (prefers-contrast: high) {
  .orders-header,
  .filters-section,
  .table-container,
  .modal-content {
    border: 2px solid #000;
  }

  .form-group input,
  .form-group select,
  .form-group textarea,
  .search-input,
  .filter-select {
    border-width: 2px;
  }

  .submit-btn,
  .create-order-btn {
    background: #2563eb;
    border: 2px solid #2563eb;
  }

  .cancel-btn {
    border-width: 2px;
  }

  .order-line {
    border-width: 2px;
  }
}

/* ============================================
   DARK MODE SUPPORT (Future Enhancement)
   ============================================ */
@media (prefers-color-scheme: dark) {
  /* Future dark mode implementation */
}

/* ============================================
   PRINT STYLES
   ============================================ */
@media print {
  .orders-container {
    background: white;
    padding: 0;
  }
  
  .create-order-btn,
  .filters-section,
  .actions-cell {
    display: none;
  }
  
  .table-container {
    box-shadow: none;
    border: 1px solid #000;
  }
  
  .orders-table {
    font-size: 12px;
  }
}

/* Responsive Design for Modal */
@media (max-width: 1024px) {
  .modal-content.large-modal {
    width: 95%;
    max-width: 800px;
  }
  
  .pricing-summary-content {
    grid-template-columns: 1fr;
  }
}

@media (max-width: 768px) {
  .order-lines-table {
    font-size: 0.85rem;
  }
  
  .order-lines-table th,
  .order-lines-table td {
    padding: 8px 10px;
  }
  
  .pricing-summary-section {
    padding: 15px;
  }
  
  .pricing-row {
    flex-direction: column;
    align-items: flex-start;
    gap: 4px;
  }
  
  .pricing-row.total-row {
    flex-direction: row;
    justify-content: space-between;
    align-items: center;
  }
}

/* Animation for modal appearance */
.modal-overlay {
  animation: fadeIn 0.3s ease-out;
}

.modal-content {
  animation: slideUp 0.3s ease-out;
}

@keyframes fadeIn {
  from { opacity: 0; }
  to { opacity: 1; }
}

@keyframes slideUp {
  from { 
    opacity: 0;
    transform: translateY(20px);
  }
  to { 
    opacity: 1;
    transform: translateY(0);
  }
}

/* Empty Order Lines State */
.empty-order-lines {
  text-align: center;
  padding: 40px 20px;
  background: #f8fafc;
  border: 2px dashed #cbd5e1;
  border-radius: 12px;
  margin-top: 15px;
}

.empty-state-icon {
  font-size: 3rem;
  margin-bottom: 15px;
  opacity: 0.7;
}

.empty-order-lines h4 {
  color: #374151;
  margin: 0 0 10px 0;
  font-size: 1.2rem;
  font-weight: 600;
}

.empty-order-lines p {
  color: #6b7280;
  margin: 0 0 20px 0;
  font-size: 0.95rem;
}

/* Data Inconsistency Warning */
.data-inconsistency-warning {
  background: linear-gradient(135deg, #fef3c7, #fde68a);
  border: 1px solid #f59e0b;
  border-radius: 8px;
  padding: 15px;
  margin: 20px 0;
  text-align: left;
}

.warning-icon {
  font-size: 1.2rem;
  margin-right: 8px;
}

.data-inconsistency-warning strong {
  display: block;
  color: #92400e;
  margin-bottom: 8px;
  font-size: 1rem;
}

.data-inconsistency-warning p {
  color: #a16207;
  margin: 0;
  font-size: 0.9rem;
  line-height: 1.4;
}

/* Empty State Actions */
.empty-state-actions {
  margin-top: 20px;
}

.add-items-btn {
  background: linear-gradient(135deg, #059669, #10b981);
  color: white;
  border: none;
  padding: 10px 20px;
  border-radius: 8px;
  font-weight: 500;
  cursor: pointer;
  transition: all 0.3s ease;
}

.add-items-btn:hover {
  background: linear-gradient(135deg, #047857, #059669);
  transform: translateY(-1px);
  box-shadow: 0 4px 12px rgba(5, 150, 105, 0.3);
}

/* Special Pricing Row States */
.pricing-row.inconsistency-row {
  background: #fef3c7;
  border: 1px solid #f59e0b;
  border-radius: 6px;
  padding: 10px 12px;
  margin: 4px 0;
}

.pricing-row.mismatch-row {
  background: #fee2e2;
  border: 1px solid #dc2626;
  border-radius: 6px;
  padding: 10px 12px;
  margin: 4px 0;
}

.pricing-value.warning {
  color: #d97706;
  font-weight: 700;
}

.pricing-value.error {
  color: #dc2626;
  font-weight: 700;
}

/* Debug Info Styling */
.info-row.debug-info {
  background: #f3f4f6;
  border-radius: 4px;
  padding: 8px 10px;
  margin: 4px 0;
}

.info-value.debug {
  font-family: 'Courier New', monospace;
  font-size: 0.8rem;
  color: #6b7280;
  word-break: break-all;
}

/* Enhanced responsiveness for empty states */
@media (max-width: 768px) {
  .empty-order-lines {
    padding: 30px 15px;
  }
  
  .empty-state-icon {
    font-size: 2.5rem;
  }
  
  .data-inconsistency-warning {
    padding: 12px;
    margin: 15px 0;
  }
  
  .data-inconsistency-warning strong {
    font-size: 0.95rem;
  }
  
  .data-inconsistency-warning p {
    font-size: 0.85rem;
  }
}<|MERGE_RESOLUTION|>--- conflicted
+++ resolved
@@ -121,19 +121,9 @@
   border-color: #fecaca;
 }
 
-<<<<<<< HEAD
-.info-message {
-  background-color: #dbeafe;
-  color: #1d4ed8;
-  border: 1px solid #93c5fd;
-}
-
-/* Filters Section */
-=======
 /* ============================================
    FILTERS SECTION - IMPROVED SPACING
    ============================================ */
->>>>>>> 5a76a77a
 .filters-section {
   background: white;
   border-radius: 16px;
@@ -315,12 +305,6 @@
   max-width: 120px;
 }
 
-.weight-cell {
-  font-weight: 500;
-  color: #6b7280;
-  text-align: center;
-}
-
 .date-cell {
   color: #6b7280;
   font-size: 13px;
@@ -555,66 +539,6 @@
   line-height: 1.3;
 }
 
-<<<<<<< HEAD
-/* Modal Header Actions */
-.modal-header-actions {
-  display: flex;
-  align-items: center;
-  gap: 10px;
-}
-
-.refresh-btn {
-  background: linear-gradient(135deg, #059669, #10b981);
-  color: white;
-  border: none;
-  border-radius: 6px;
-  padding: 8px 12px;
-  font-size: 1rem;
-  cursor: pointer;
-  transition: all 0.3s ease;
-  display: flex;
-  align-items: center;
-  justify-content: center;
-  min-width: 40px;
-  height: 40px;
-}
-
-.refresh-btn:hover:not(:disabled) {
-  background: linear-gradient(135deg, #047857, #059669);
-  transform: translateY(-1px);
-  box-shadow: 0 4px 12px rgba(5, 150, 105, 0.3);
-}
-
-.refresh-btn:disabled {
-  opacity: 0.6;
-  cursor: not-allowed;
-  animation: spin 1s linear infinite;
-}
-
-@keyframes spin {
-  from { transform: rotate(0deg); }
-  to { transform: rotate(360deg); }
-}
-
-.close-btn {
-  background: #f3f4f6;
-  color: #374151;
-  border: none;
-  border-radius: 6px;
-  width: 40px;
-  height: 40px;
-  font-size: 1.5rem;
-  cursor: pointer;
-  transition: all 0.3s ease;
-  display: flex;
-  align-items: center;
-  justify-content: center;
-}
-
-.close-btn:hover {
-  background: #e5e7eb;
-  color: #1f2937;
-=======
 .close-btn {
   background: none;
   border: none;
@@ -635,7 +559,6 @@
 .close-btn:hover {
   color: #374151;
   background: #f3f4f6;
->>>>>>> 5a76a77a
 }
 
 /* ============================================
@@ -969,383 +892,6 @@
   background: white;
   border-radius: 8px;
   overflow: hidden;
-<<<<<<< HEAD
-  box-shadow: 0 2px 8px rgba(0, 0, 0, 0.1);
-}
-
-.order-lines-table th {
-  background: linear-gradient(135deg, #2563eb, #3b82f6);
-  color: white;
-  padding: 12px 15px;
-  text-align: left;
-  font-weight: 600;
-  font-size: 0.9rem;
-}
-
-.order-lines-table td {
-  padding: 12px 15px;
-  border-bottom: 1px solid #e2e8f0;
-  vertical-align: top;
-}
-
-.order-lines-table tr:last-child td {
-  border-bottom: none;
-}
-
-.order-lines-table tr:hover {
-  background-color: #f8fafc;
-}
-
-/* Product Info in Table */
-.product-info {
-  display: flex;
-  flex-direction: column;
-  gap: 4px;
-}
-
-.product-name {
-  font-weight: 500;
-  color: #1e293b;
-}
-
-.price-override-badge {
-  display: inline-block;
-  background: linear-gradient(135deg, #f59e0b, #d97706);
-  color: white;
-  font-size: 0.7rem;
-  padding: 2px 6px;
-  border-radius: 4px;
-  font-weight: 500;
-  width: fit-content;
-}
-
-.variant-type-badge {
-  display: inline-block;
-  background: linear-gradient(135deg, #6366f1, #4f46e5);
-  color: white;
-  font-size: 0.7rem;
-  padding: 2px 6px;
-  border-radius: 4px;
-  font-weight: 500;
-  width: fit-content;
-  margin-right: 4px;
-}
-
-/* Gas Cylinder Tax Breakdown Styles */
-.gas-cylinder-breakdown {
-  margin: 12px 0;
-  padding: 8px 0;
-  border-top: 1px solid #e5e7eb;
-}
-
-.component-section {
-  margin: 8px 0;
-  padding: 4px 0;
-}
-
-.component-section.gas-fill .component-header .pricing-label {
-  color: #dc2626;
-  font-weight: 600;
-}
-
-.component-section.deposits .component-header .pricing-label {
-  color: #059669;
-  font-weight: 600;
-}
-
-.component-section.returns .component-header .pricing-label {
-  color: #7c3aed;
-  font-weight: 600;
-}
-
-.component-section.assets .component-header .pricing-label {
-  color: #ea580c;
-  font-weight: 600;
-}
-
-.pricing-label.indent {
-  font-size: 0.9em;
-  color: #6b7280;
-  font-style: italic;
-}
-
-.pricing-value.tax-amount {
-  color: #dc2626;
-  font-weight: 500;
-}
-
-.pricing-value.zero-tax {
-  color: #6b7280;
-  font-style: italic;
-}
-
-.pricing-value.refund {
-  color: #7c3aed;
-  font-weight: 500;
-}
-
-.component-subtotal {
-  border-bottom: 1px solid #f3f4f6;
-  padding-bottom: 4px;
-  margin-bottom: 4px;
-}
-
-.tax-summary-section {
-  margin-top: 12px;
-  padding-top: 8px;
-  border-top: 2px solid #e5e7eb;
-}
-
-.pricing-row.tax-summary .pricing-label {
-  font-weight: 600;
-  color: #1f2937;
-}
-
-.pricing-value.tax-total {
-  font-weight: 700;
-  color: #dc2626;
-}
-
-.pricing-value.compliance-note {
-  font-size: 0.85em;
-  color: #059669;
-  font-style: italic;
-}
-
-.pricing-row.tax-compliance {
-  margin-top: 4px;
-}
-
-/* Enhanced pricing row styles */
-.pricing-row.component-header {
-  margin: 4px 0;
-}
-
-.pricing-row.component-detail {
-  margin: 2px 0;
-  font-size: 0.9em;
-}
-
-.pricing-row.component-subtotal {
-  margin: 2px 0 8px 0;
-  font-weight: 500;
-}
-
-/* Price Breakdown in Table Cells */
-.price-breakdown {
-  display: flex;
-  flex-direction: column;
-  gap: 2px;
-}
-
-.list-price-struck {
-  font-size: 0.85rem;
-  color: #64748b;
-  text-decoration: line-through;
-}
-
-.final-price {
-  font-weight: 600;
-  color: #1e293b;
-}
-
-/* Table Cell Alignment */
-.quantity-cell {
-  text-align: center;
-  font-weight: 500;
-}
-
-.price-cell, .total-cell {
-  text-align: right;
-  font-weight: 500;
-}
-
-/* Pricing Summary Section */
-.pricing-summary-section {
-  margin-top: 30px;
-  background: white;
-  border-radius: 12px;
-  padding: 20px;
-  box-shadow: 0 4px 15px rgba(0, 0, 0, 0.08);
-  border: 1px solid #e2e8f0;
-}
-
-.pricing-summary-section h3 {
-  margin: 0 0 20px 0;
-  color: #1e293b;
-  font-size: 1.3rem;
-  font-weight: 600;
-  border-bottom: 2px solid #e2e8f0;
-  padding-bottom: 10px;
-}
-
-.pricing-summary-content {
-  display: grid;
-  grid-template-columns: 1fr 300px;
-  gap: 30px;
-}
-
-@media (max-width: 768px) {
-  .pricing-summary-content {
-    grid-template-columns: 1fr;
-    gap: 20px;
-  }
-}
-
-/* Pricing Breakdown */
-.pricing-breakdown {
-  background: #f8fafc;
-  border-radius: 8px;
-  padding: 20px;
-  border: 1px solid #e2e8f0;
-}
-
-.pricing-rows {
-  display: flex;
-  flex-direction: column;
-  gap: 12px;
-}
-
-.pricing-row {
-  display: flex;
-  justify-content: space-between;
-  align-items: center;
-  padding: 8px 0;
-  border-bottom: 1px solid #e2e8f0;
-}
-
-.pricing-row:last-child {
-  border-bottom: none;
-}
-
-.pricing-label {
-  font-weight: 500;
-  color: #374151;
-}
-
-.pricing-value {
-  font-weight: 600;
-  color: #1e293b;
-}
-
-/* Special row styling */
-.pricing-row.discount-row {
-  background: #fef3c7;
-  border-radius: 6px;
-  padding: 10px 12px;
-  margin: 4px 0;
-}
-
-.pricing-row.subtotal-row {
-  background: #e0f2fe;
-  border-radius: 6px;
-  padding: 10px 12px;
-  margin: 4px 0;
-}
-
-.pricing-row.total-row {
-  background: linear-gradient(135deg, #2563eb, #3b82f6);
-  color: white;
-  border-radius: 8px;
-  padding: 15px 12px;
-  margin: 10px 0 0 0;
-  font-size: 1.1rem;
-}
-
-.pricing-row.total-row .pricing-label,
-.pricing-row.total-row .pricing-value {
-  color: white;
-  font-weight: 700;
-}
-
-.pricing-row.tax-info,
-.pricing-row.deposit-info {
-  background: #f3f4f6;
-  border-radius: 6px;
-  padding: 10px 12px;
-  margin: 4px 0;
-}
-
-/* Special value styling */
-.pricing-value.discount {
-  color: #d97706;
-  font-weight: 700;
-}
-
-.pricing-value.total {
-  font-size: 1.2rem;
-}
-
-.pricing-value.tax-note,
-.pricing-value.deposit-note {
-  font-style: italic;
-  color: #6b7280;
-  font-weight: 400;
-  font-size: 0.9rem;
-}
-
-/* Financial Info Sidebar */
-.financial-info {
-  background: white;
-  border: 1px solid #e2e8f0;
-  border-radius: 8px;
-  padding: 20px;
-  height: fit-content;
-}
-
-.info-row {
-  display: flex;
-  flex-direction: column;
-  gap: 4px;
-  padding: 10px 0;
-  border-bottom: 1px solid #f1f5f9;
-}
-
-.info-row:last-child {
-  border-bottom: none;
-}
-
-.info-label {
-  font-size: 0.85rem;
-  color: #64748b;
-  font-weight: 500;
-  text-transform: uppercase;
-  letter-spacing: 0.5px;
-}
-
-.info-value {
-  font-weight: 600;
-  color: #1e293b;
-}
-
-/* Status-specific styling */
-.info-value.status-draft {
-  color: #6b7280;
-}
-
-.info-value.status-submitted {
-  color: #2563eb;
-}
-
-.info-value.status-approved {
-  color: #059669;
-}
-
-.info-value.status-allocated {
-  color: #7c3aed;
-}
-
-.info-value.status-loaded {
-  color: #dc2626;
-}
-
-.info-value.status-in_transit {
-  color: #ea580c;
-}
-
-.info-value.status-delivered {
-  color: #16a34a;
-=======
   background: white;
 }
 
@@ -1420,7 +966,6 @@
   .orders-table {
     min-width: 800px;
   }
->>>>>>> 5a76a77a
 }
 
 @media (max-width: 768px) {
