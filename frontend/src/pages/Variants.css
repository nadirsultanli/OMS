--- conflicted
+++ resolved
@@ -84,41 +84,10 @@
   box-shadow: 0 4px 12px rgba(37, 99, 235, 0.3);
 }
 
-<<<<<<< HEAD
-/* Auto-calculated field styling */
-.auto-calculated {
-  background-color: #f8f9fa !important;
-  color: #6c757d !important;
-  cursor: not-allowed;
-  border: 1px solid #e9ecef !important;
-}
-
-.auto-calc {
-  color: #28a745;
-  font-size: 12px;
-  font-weight: normal;
-  background: #d4edda;
-  padding: 2px 6px;
-  border-radius: 3px;
-  margin-left: 8px;
-}
-
-.help-text {
-  color: #6c757d;
-  font-size: 12px;
-  margin-top: 4px;
-  font-style: italic;
-}
-
-.type-badge.asset {
-  background: #e8f5e9;
-  color: #2e7d32;
-=======
 .button-primary:hover:not(:disabled) {
   background: linear-gradient(135deg, #1d4ed8 0%, #2563eb 100%);
   transform: translateY(-1px);
   box-shadow: 0 6px 20px rgba(37, 99, 235, 0.4);
->>>>>>> 5a76a77a
 }
 
 .button-secondary {
@@ -346,6 +315,31 @@
   line-height: 1.2;
 }
 
+/* Auto-calculated field styling */
+.auto-calculated {
+  background-color: #f8f9fa !important;
+  color: #6c757d !important;
+  cursor: not-allowed;
+  border: 1px solid #e9ecef !important;
+}
+
+.auto-calc {
+  color: #28a745;
+  font-size: 12px;
+  font-weight: normal;
+  background: #d4edda;
+  padding: 2px 6px;
+  border-radius: 3px;
+  margin-left: 8px;
+}
+
+.help-text {
+  color: #6c757d;
+  font-size: 12px;
+  margin-top: 4px;
+  font-style: italic;
+}
+
 .type-badge.asset {
   background: #dcfce7;
   color: #166534;
