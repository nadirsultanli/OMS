--- conflicted
+++ resolved
@@ -284,108 +284,18 @@
   overflow: hidden;
   margin-bottom: 24px;
   width: 100%;
-<<<<<<< HEAD
   max-width: 100%;
-=======
->>>>>>> 0342548f
 }
 
 .table-wrapper {
   width: 100%;
   overflow-x: auto;
   -webkit-overflow-scrolling: touch;
-<<<<<<< HEAD
-=======
-  /* Removed duplicate border-radius and box-shadow */
->>>>>>> 0342548f
 }
 
 /* Use shared table layout from Table.css */
 .trips-table {
-<<<<<<< HEAD
   min-width: 1000px;
-=======
-  width: 100%;
-  table-layout: auto; /* Changed from fixed to auto for better alignment */
-  border-collapse: collapse;
-  font-size: 14px;
-  position: relative;
-  min-width: 1200px; /* Increased minimum width */
-}
-
-/* Table column widths - Updated for better distribution */
-.trip-number-col { width: 15%; min-width: 150px; }
-.date-col { width: 12%; min-width: 120px; }
-.vehicle-col { width: 18%; min-width: 180px; }
-.driver-col { width: 15%; min-width: 150px; }
-.status-col { width: 12%; min-width: 120px; }
-.orders-col { width: 8%; min-width: 80px; }
-.load-col { width: 10%; min-width: 100px; }
-.actions-col { width: 10%; min-width: 120px; }
-
-/* Table cell styles */
-.trip-number-cell, 
-.date-cell, 
-.vehicle-cell, 
-.driver-cell, 
-.status-cell, 
-.orders-cell, 
-.load-cell, 
-.actions-cell {
-  padding: 16px;
-  vertical-align: middle;
-  height: 56px; /* Fixed height for consistency */
-  box-sizing: border-box;
-  overflow: hidden;
-}
-
-.trip-number-cell { text-align: left; }
-.date-cell { text-align: left; }
-.vehicle-cell { text-align: left; }
-.driver-cell { text-align: left; }
-.status-cell { text-align: left; }
-.orders-cell { text-align: center; }
-.load-cell { text-align: right; }
-.actions-cell { 
-  text-align: center; 
-  padding: 8px 16px !important;
-  min-width: 120px;
-}
-
-/* Table header styles */
-.trips-table th {
-  padding: 16px;
-  text-align: left;
-  font-weight: 600;
-  color: #1f2937;
-  border-bottom: 2px solid #e5e7eb;
-  font-size: 12px;
-  text-transform: uppercase;
-  letter-spacing: 0.05em;
-  white-space: nowrap;
-  background: #f8f9fb;
-  box-sizing: border-box;
-}
-
-/* Header alignment to match cell alignment */
-.trips-table th.trip-number-col { text-align: left; }
-.trips-table th.date-col { text-align: left; }
-.trips-table th.vehicle-col { text-align: left; }
-.trips-table th.driver-col { text-align: left; }
-.trips-table th.status-col { text-align: left; }
-.trips-table th.orders-col { text-align: center; }
-.trips-table th.load-col { text-align: right; }
-.trips-table th.actions-col { 
-  text-align: center; 
-  min-width: 120px;
-}
-
-/* Table row styles */
-.trip-row {
-  transition: all 0.2s ease;
-  cursor: pointer;
-  position: relative;
->>>>>>> 0342548f
 }
 
 /* Column width coordination with shared Table.css */
@@ -403,6 +313,16 @@
 .trips-table td.load-cell { text-align: right; }
 .trips-table td.actions-cell { text-align: center; }
 
+/* Push action buttons to the right */
+.trips-table td.actions-cell > div {
+  justify-content: flex-end !important;
+  padding-right: 12px;
+}
+
+/* Table headers use shared styles from Table.css */
+
+/* Table rows use shared styles from Table.css */
+
 /* Cell content styles */
 .trip-info {
   display: flex;
@@ -513,197 +433,17 @@
   width: 100%;
 }
 
-<<<<<<< HEAD
-/* Remove duplicate styles - already defined above */
-=======
-.trips-table thead {
-  background: #f8f9fb;
-  position: sticky;
-  top: 0;
-  z-index: 10;
-}
-
-.trips-table th {
-  font-weight: 600;
-  color: #1f2937;
-  border-bottom: 2px solid #e5e7eb;
-  font-size: 12px;
-  text-transform: uppercase;
-  letter-spacing: 0.05em;
-  white-space: nowrap;
-  background: #f8f9fb;
-  box-sizing: border-box;
-}
-
-/* Simplified and consistent table styling - remove specific column rules as they're handled inline */
-.trips-table td {
-  border-bottom: 1px solid #f3f4f6;
-  color: #374151;
-  background: white;
-  white-space: nowrap;
-  box-sizing: border-box;
-}
-
-/* Actions Column Specific */
-.trips-table .actions {
-  display: flex;
-  gap: 4px;
-  justify-content: center;
-  align-items: center;
-  white-space: nowrap;
-  height: 100%;
-  min-height: 32px;
-  flex-wrap: nowrap;
-}
-
-.trips-table tbody tr {
-  transition: all 0.2s ease;
-  cursor: pointer;
-  position: relative;
-}
-
-.trips-table tbody tr::before {
-  content: '';
-  position: absolute;
-  left: 0;
-  right: 0;
-  top: 0;
-  bottom: 0;
-  background: linear-gradient(to right, transparent, transparent);
-  pointer-events: none;
-  opacity: 0;
-  transition: opacity 0.2s ease;
-}
-
-.trips-table tbody tr:hover {
-  background-color: #f9fafb;
-  transform: translateX(2px);
-}
-
-.trips-table tbody tr:hover::before {
-  background: linear-gradient(to right, #3b82f6, transparent);
-  opacity: 0.03;
-}
-
-.trips-table tbody tr:last-child td {
-  border-bottom: none;
-}
->>>>>>> 0342548f
-
-/* ============================================
-   CELL CONTENT STYLES - FIXED ICON ALIGNMENT
-   ============================================ */
-.trip-info,
-.vehicle-info,
-.driver-info {
-  display: flex;
-  align-items: center;
-  gap: 10px;
-  font-weight: 500;
-  height: 100%;
-  min-height: 24px;
-}
-
-.trip-info svg,
-.vehicle-info svg,
-.driver-info svg {
-  color: #6b7280;
-  flex-shrink: 0;
-  width: 18px;
-  height: 18px;
-  margin: 0;
-  display: flex;
-  align-items: center;
-  justify-content: center;
-}
-
-.trip-number {
-  font-weight: 600;
-  color: #1f2937;
-}
-
-.trip-info span {
-  color: #2563eb;
-  font-weight: 600;
-}
-
-.vehicle-name,
-.driver-name {
-  color: #374151;
-  overflow: hidden;
-  text-overflow: ellipsis;
-  white-space: nowrap;
-  margin: 0;
-  line-height: 1.4;
-}
-
-.date-info {
-  display: flex;
-  flex-direction: column;
-  gap: 2px;
-  margin: 0;
-}
-
-.date-info > div:first-child {
-  font-weight: 500;
-  color: #1f2937;
-  margin: 0;
-  line-height: 1.4;
-}
-
-.time-text {
-  font-size: 12px;
-  color: #6b7280;
-  font-weight: 400;
-  margin: 0;
-  line-height: 1.2;
-}
-
-.orders-count {
-  text-align: center;
-  display: flex;
-  justify-content: center;
-  align-items: center;
-  margin: 0;
-}
-
-.count-badge {
-  display: inline-flex;
-  align-items: center;
-  justify-content: center;
-  min-width: 32px;
-  height: 32px;
-  padding: 0 10px;
-  background: #eff6ff;
-  color: #1e40af;
-  border-radius: 16px;
-  font-size: 13px;
-  font-weight: 600;
-  border: 1px solid #dbeafe;
-  margin: 0;
-}
-
-.load-info {
-  font-weight: 600;
-  color: #059669;
-  white-space: nowrap;
-  margin: 0;
-  text-align: right;
-}
+/* Table base styles handled by shared Table.css */
+
+/* Cell content styles are already defined above */
 
 /* ============================================
    ACTIONS COLUMN - CLEAN LAYOUT
    ============================================ */
-.trips-table .actions {
-  display: flex;
-  gap: 6px;
-  justify-content: center;
-  align-items: center;
-  white-space: nowrap;
-}
-
-/* ============================================
-   STATUS BADGE - IMPROVED ALIGNMENT
+/* Action buttons use shared styles from Table.css */
+
+/* ============================================
+   BADGES - TRIP STATUS STYLING
    ============================================ */
 .status-badge {
   display: inline-flex;
@@ -727,98 +467,6 @@
   height: 14px;
   margin: 0;
   flex-shrink: 0;
-}
-
-/* Trip Status Updater Integration */
-.trip-status-updater {
-  display: flex;
-  align-items: center;
-  justify-content: flex-start;
-  width: 100%;
-}
-
-.trip-status-updater .current-status-container {
-  display: flex;
-  align-items: center;
-  gap: 8px;
-  width: 100%;
-}
-
-.trip-status-updater .trip-status-badge {
-  display: inline-flex;
-  align-items: center;
-  gap: 6px;
-  padding: 6px 12px;
-  border-radius: 16px;
-  font-size: 11px;
-  font-weight: 600;
-  text-transform: uppercase;
-  letter-spacing: 0.03em;
-  white-space: nowrap;
-  line-height: 1.2;
-  border: 1px solid transparent;
-  transition: all 0.2s ease;
-  cursor: pointer;
-}
-
-.trip-status-updater .status-update-btn {
-  display: flex;
-  align-items: center;
-  justify-content: center;
-  width: 24px;
-  height: 24px;
-  border: 1px solid #d1d5db;
-  border-radius: 6px;
-  background: white;
-  color: #6b7280;
-  cursor: pointer;
-  font-size: 10px;
-  transition: all 0.2s ease;
-  flex-shrink: 0;
-}
-
-.trip-status-updater .status-update-btn:hover {
-  background: #f3f4f6;
-  border-color: #9ca3af;
-  color: #374151;
-}
-
-.trip-status-updater .status-dropdown {
-  position: absolute;
-  top: 100%;
-  left: 0;
-  right: 0;
-  background: white;
-  border: 1px solid #d1d5db;
-  border-radius: 8px;
-  box-shadow: 0 4px 12px rgba(0, 0, 0, 0.15);
-  z-index: 1000;
-  min-width: 140px;
-  margin-top: 4px;
-  overflow: hidden;
-}
-
-.trip-status-updater .status-dropdown button {
-  display: block;
-  width: 100%;
-  padding: 8px 12px;
-  border: none;
-  background: transparent;
-  text-align: left;
-  cursor: pointer;
-  font-size: 12px;
-  font-weight: 500;
-  color: #374151;
-  transition: background-color 0.2s ease;
-}
-
-.trip-status-updater .status-dropdown button:hover {
-  background: #f3f4f6;
-}
-
-.trip-status-updater .status-dropdown button:disabled {
-  opacity: 0.5;
-  cursor: not-allowed;
 }
 
 /* Status badges use shared styles from Table.css */
@@ -879,104 +527,7 @@
   line-height: 1.5;
 }
 
-/* ============================================
-   FORM SYSTEM - PROFESSIONAL LAYOUT
-   ============================================ */
-<<<<<<< HEAD
-=======
-.action-btn {
-  display: flex;
-  align-items: center;
-  justify-content: center;
-  width: 32px;
-  height: 32px;
-  border: 1px solid transparent;
-  border-radius: 6px;
-  cursor: pointer;
-  transition: all 0.2s ease;
-  font-size: 14px;
-  font-weight: 500;
-  position: relative;
-  flex-shrink: 0;
-  margin: 0;
-  padding: 0;
-}
-
-.action-btn:hover:not(:disabled) {
-  transform: translateY(-1px);
-}
-
-.action-btn:disabled {
-  opacity: 0.5;
-  cursor: not-allowed;
-  transform: none;
-}
-
-.action-btn svg {
-  width: 16px;
-  height: 16px;
-  flex-shrink: 0;
-}
-
-.action-btn.view {
-  background: #eff6ff;
-  color: #2563eb;
-  border-color: #dbeafe;
-}
-
-.action-btn.view:hover:not(:disabled) {
-  background: #dbeafe;
-  border-color: #bfdbfe;
-  box-shadow: 0 1px 3px rgba(37, 99, 235, 0.2);
-}
-
-.action-btn.edit {
-  background: #fffbeb;
-  color: #d97706;
-  border-color: #fef3c7;
-}
-
-.action-btn.edit:hover:not(:disabled) {
-  background: #fef3c7;
-  border-color: #fde68a;
-  box-shadow: 0 1px 3px rgba(217, 119, 6, 0.2);
-}
-
-.action-btn.start {
-  background: #ecfdf5;
-  color: #059669;
-  border-color: #d1fae5;
-}
-
-.action-btn.start:hover:not(:disabled) {
-  background: #d1fae5;
-  border-color: #a7f3d0;
-  box-shadow: 0 1px 3px rgba(5, 150, 105, 0.2);
-}
-
-.action-btn.complete {
-  background: #f3f4f6;
-  color: #6b7280;
-  border-color: #e5e7eb;
-}
-
-.action-btn.complete:hover:not(:disabled) {
-  background: #e5e7eb;
-  border-color: #d1d5db;
-  box-shadow: 0 1px 3px rgba(107, 114, 128, 0.2);
-}
-
-.action-btn.delete {
-  background: #fef2f2;
-  color: #dc2626;
-  border-color: #fee2e2;
-}
-
-.action-btn.delete:hover:not(:disabled) {
-  background: #fee2e2;
-  border-color: #fecaca;
-  box-shadow: 0 1px 3px rgba(220, 38, 38, 0.2);
-}
+/* Action button colors use shared styles from Table.css */
 
 .action-btn.secondary {
   background: #f9fafb;
@@ -1134,7 +685,6 @@
 /* ============================================
    FORM SYSTEM - PROFESSIONAL LAYOUT
    ============================================ */
->>>>>>> 0342548f
 .trip-form {
   padding: 32px;
   overflow-y: auto;
@@ -1559,7 +1109,7 @@
 }
 
 /* ============================================
-   RESPONSIVE DESIGN - IMPROVED SYMMETRY
+   RESPONSIVE DESIGN - MOBILE FIRST
    ============================================ */
 @media (max-width: 1024px) {
   .trips-container {
@@ -1574,8 +1124,7 @@
     min-width: 900px;
   }
   
-<<<<<<< HEAD
-  /* Adjust column widths for smaller screens - maintain proportions */
+  /* Responsive column widths - maintain proportions */
   .trips-table th.trip-number-col { width: 16%; min-width: 140px; }
   .trips-table th.date-col { width: 12%; min-width: 100px; }
   .trips-table th.vehicle-col { width: 14%; min-width: 120px; }
@@ -1584,17 +1133,6 @@
   .trips-table th.orders-col { width: 8%; min-width: 60px; }
   .trips-table th.load-col { width: 10%; min-width: 80px; }
   .trips-table th.actions-col { width: 14%; min-width: 120px; }
-=======
-  /* Adjust column widths for smaller screens */
-  .trip-number-col { width: 14%; min-width: 140px; }
-  .date-col { width: 11%; min-width: 110px; }
-  .vehicle-col { width: 17%; min-width: 160px; }
-  .driver-col { width: 14%; min-width: 140px; }
-  .status-col { width: 11%; min-width: 110px; }
-  .orders-col { width: 8%; min-width: 70px; }
-  .load-col { width: 10%; min-width: 90px; }
-  .actions-col { width: 15%; min-width: 100px; }
->>>>>>> 0342548f
 }
 
 @media (max-width: 768px) {
@@ -1647,17 +1185,6 @@
     min-width: 100%;
   }
 
-  .date-filters-row {
-    flex-direction: column;
-    gap: 16px;
-    align-items: stretch;
-  }
-
-  .date-filter-group {
-    width: 100%;
-    min-width: 100%;
-  }
-
   .form-grid {
     grid-template-columns: 1fr;
     gap: 16px;
@@ -1689,7 +1216,6 @@
     padding: 12px 8px;
   }
   
-<<<<<<< HEAD
   /* Mobile column widths - maintain table structure */
   .trips-table th.trip-number-col { min-width: 120px; }
   .trips-table th.date-col { min-width: 80px; }
@@ -1699,17 +1225,6 @@
   .trips-table th.orders-col { min-width: 50px; }
   .trips-table th.load-col { min-width: 70px; }
   .trips-table th.actions-col { min-width: 80px; }
-=======
-  /* Further reduce column widths for mobile */
-  .trip-number-col { width: 14%; min-width: 120px; }
-  .date-col { width: 10%; min-width: 90px; }
-  .vehicle-col { width: 16%; min-width: 120px; }
-  .driver-col { width: 14%; min-width: 110px; }
-  .status-col { width: 11%; min-width: 90px; }
-  .orders-col { width: 8%; min-width: 60px; }
-  .load-col { width: 10%; min-width: 80px; }
-  .actions-col { width: 17%; min-width: 80px; }
->>>>>>> 0342548f
 
   .form-actions,
   .trip-actions {
@@ -1914,466 +1429,4 @@
 
 .action-btn:hover::after {
   transform: translateX(-50%) translateY(-2px);
-}
-
-/* Action buttons use shared styles from Table.css */
-
-.action-btn.secondary {
-  background: #f9fafb;
-  color: #6b7280;
-  border-color: #e5e7eb;
-}
-
-.action-btn.secondary:hover:not(:disabled) {
-  background: #f3f4f6;
-  border-color: #d1d5db;
-  box-shadow: 0 1px 3px rgba(107, 114, 128, 0.2);
-}
-
-/* ============================================
-   PAGINATION - PROFESSIONAL LAYOUT
-   ============================================ */
-.pagination-container {
-  background: white;
-  border-radius: 12px;
-  box-shadow: 0 1px 3px rgba(0, 0, 0, 0.1);
-  padding: 16px 24px;
-  margin-top: 24px;
-  display: flex;
-  justify-content: space-between;
-  align-items: center;
-  gap: 16px;
-}
-
-.pagination-info {
-  font-size: 14px;
-  color: #6b7280;
-  font-weight: 500;
-  white-space: nowrap;
-}
-
-.pagination-controls {
-  display: flex;
-  align-items: center;
-  gap: 16px;
-}
-
-.pagination-btn {
-  height: 36px;
-  padding: 8px 16px;
-  border: 2px solid #e0e0e0;
-  border-radius: 8px;
-  background: white;
-  cursor: pointer;
-  font-size: 14px;
-  font-weight: 500;
-  color: #374151;
-  transition: all 0.2s ease;
-  display: flex;
-  align-items: center;
-  gap: 4px;
-  min-width: 80px;
-  justify-content: center;
-}
-
-.pagination-btn:hover:not(:disabled) {
-  border-color: #2563eb;
-  color: #2563eb;
-  background: #f0f4ff;
-}
-
-.pagination-btn:disabled {
-  opacity: 0.5;
-  cursor: not-allowed;
-  background: #f9fafb;
-}
-
-.page-numbers {
-  font-size: 14px;
-  color: #374151;
-  font-weight: 500;
-  white-space: nowrap;
-}
-
-/* ============================================
-   MODAL SYSTEM - PROFESSIONAL DESIGN
-   ============================================ */
-.modal-overlay {
-  position: fixed;
-  top: 0;
-  left: 0;
-  right: 0;
-  bottom: 0;
-  background: rgba(0, 0, 0, 0.5);
-  backdrop-filter: blur(4px);
-  display: flex;
-  align-items: center;
-  justify-content: center;
-  z-index: 1000;
-  animation: fadeIn 0.2s ease-out;
-}
-
-.modal-content {
-  background: white;
-  border-radius: 16px;
-  width: 90%;
-  max-width: 600px;
-  max-height: 90vh;
-  overflow: hidden;
-  box-shadow: 0 25px 50px rgba(0, 0, 0, 0.15);
-  animation: slideUp 0.3s ease-out;
-  display: flex;
-  flex-direction: column;
-  margin: 20px;
-}
-
-.modal-content.trip-details-modal {
-  max-width: 800px;
-}
-
-.modal-header {
-  display: flex;
-  justify-content: space-between;
-  align-items: center;
-  padding: 24px 32px;
-  border-bottom: 1px solid #e5e7eb;
-  background: #fafbfc;
-  flex-shrink: 0;
-}
-
-.modal-header h2 {
-  font-size: 20px;
-  font-weight: 600;
-  color: #1f2937;
-  margin: 0;
-  line-height: 1.3;
-}
-
-.close-btn {
-  background: none;
-  border: none;
-  font-size: 24px;
-  color: #6b7280;
-  cursor: pointer;
-  padding: 8px;
-  line-height: 1;
-  transition: all 0.2s ease;
-  width: 40px;
-  height: 40px;
-  display: flex;
-  align-items: center;
-  justify-content: center;
-  border-radius: 8px;
-}
-
-.close-btn:hover {
-  color: #374151;
-  background: #f3f4f6;
-}
-
-/* ============================================
-   FORM SYSTEM - PROFESSIONAL LAYOUT
-   ============================================ */
-.trip-form {
-  padding: 32px;
-  overflow-y: auto;
-  flex: 1;
-}
-
-.form-grid {
-  display: grid;
-  grid-template-columns: repeat(auto-fit, minmax(280px, 1fr));
-  gap: 24px;
-  margin-bottom: 24px;
-}
-
-.form-group {
-  display: flex;
-  flex-direction: column;
-  gap: 8px;
-}
-
-.form-group.full-width {
-  grid-column: 1 / -1;
-}
-
-.form-group label {
-  font-size: 14px;
-  font-weight: 600;
-  color: #374151;
-  margin: 0 0 8px 0;
-  line-height: 1.4;
-}
-
-.form-group input,
-.form-group select,
-.form-group textarea {
-  height: 44px;
-  padding: 12px 16px;
-  border: 2px solid #e0e0e0;
-  border-radius: 8px;
-  font-size: 16px;
-  color: #1f2937;
-  background-color: #ffffff;
-  transition: all 0.3s ease;
-  box-sizing: border-box;
-  font-family: inherit;
-}
-
-.form-group textarea {
-  height: auto;
-  min-height: 80px;
-  resize: vertical;
-}
-
-.form-group input:focus,
-.form-group select:focus,
-.form-group textarea:focus {
-  outline: none;
-  border-color: #2563eb;
-  box-shadow: 0 0 0 3px rgba(37, 99, 235, 0.1);
-}
-
-.form-group input.error,
-.form-group select.error,
-.form-group textarea.error {
-  border-color: #dc2626;
-  background-color: #fef2f2;
-}
-
-.form-group input::placeholder,
-.form-group textarea::placeholder {
-  color: #9ca3af;
-  font-size: 15px;
-}
-
-.form-group input:disabled,
-.form-group select:disabled,
-.form-group textarea:disabled {
-  background-color: #f9fafb;
-  color: #6b7280;
-  cursor: not-allowed;
-  opacity: 0.7;
-}
-
-.error-text {
-  color: #dc2626;
-  font-size: 12px;
-  font-weight: 500;
-  margin: 4px 0 0 0;
-  line-height: 1.4;
-}
-
-.form-error {
-  display: flex;
-  align-items: center;
-  gap: 8px;
-  padding: 12px 16px;
-  background: #fee2e2;
-  color: #dc2626;
-  border-radius: 8px;
-  margin-bottom: 20px;
-  font-size: 14px;
-  border: 1px solid #fca5a5;
-}
-
-/* ============================================
-   FORM ACTIONS - PROFESSIONAL BUTTON LAYOUT
-   ============================================ */
-.form-actions {
-  display: flex;
-  justify-content: flex-end;
-  gap: 16px;
-  margin-top: 32px;
-  padding-top: 24px;
-  border-top: 1px solid #e5e7eb;
-  flex-shrink: 0;
-}
-
-/* Secondary Button Style */
-.cancel-btn {
-  height: 44px;
-  padding: 12px 24px;
-  background: white;
-  color: #2563eb;
-  border: 2px solid #2563eb;
-  border-radius: 12px;
-  font-size: 16px;
-  font-weight: 600;
-  cursor: pointer;
-  transition: all 0.2s ease-in-out;
-  display: flex;
-  align-items: center;
-  justify-content: center;
-  min-width: 100px;
-}
-
-.cancel-btn:hover:not(:disabled) {
-  background: #f0f4ff;
-  transform: translateY(-1px);
-}
-
-/* Primary Button Style */
-.submit-btn {
-  height: 44px;
-  padding: 12px 24px;
-  background: linear-gradient(135deg, #2563eb 0%, #3b82f6 100%);
-  color: white;
-  border: none;
-  border-radius: 12px;
-  font-size: 16px;
-  font-weight: 600;
-  cursor: pointer;
-  transition: all 0.2s ease-in-out;
-  box-shadow: 0 4px 12px rgba(37, 99, 235, 0.3);
-  display: flex;
-  align-items: center;
-  justify-content: center;
-  min-width: 120px;
-}
-
-.submit-btn:hover:not(:disabled) {
-  background: linear-gradient(135deg, #1d4ed8 0%, #2563eb 100%);
-  transform: translateY(-1px);
-  box-shadow: 0 6px 20px rgba(37, 99, 235, 0.4);
-}
-
-.submit-btn:disabled,
-.cancel-btn:disabled {
-  background: #9ca3af;
-  cursor: not-allowed;
-  transform: none;
-  box-shadow: none;
-  border: none;
-  opacity: 0.7;
-}
-
-/* ============================================
-   TRIP DETAILS VIEW - PROFESSIONAL LAYOUT
-   ============================================ */
-.trip-details-content {
-  padding: 32px;
-  overflow-y: auto;
-  flex: 1;
-}
-
-.trip-header {
-  display: flex;
-  justify-content: space-between;
-  align-items: center;
-  margin-bottom: 24px;
-  padding-bottom: 16px;
-  border-bottom: 2px solid #f1f5f9;
-}
-
-.trip-number {
-  display: flex;
-  align-items: center;
-  gap: 12px;
-}
-
-.trip-number h3 {
-  font-size: 24px;
-  font-weight: 600;
-  color: #1f2937;
-  margin: 0;
-}
-
-.trip-status {
-  display: flex;
-  align-items: center;
-}
-
-.trip-info-grid {
-  display: grid;
-  grid-template-columns: repeat(auto-fit, minmax(300px, 1fr));
-  gap: 24px;
-  margin-bottom: 32px;
-}
-
-.info-section {
-  background: #f9fafb;
-  padding: 20px;
-  border-radius: 12px;
-  border: 1px solid #e5e7eb;
-}
-
-.info-section.full-width {
-  grid-column: 1 / -1;
-}
-
-.info-section h4 {
-  font-size: 16px;
-  font-weight: 600;
-  color: #1f2937;
-  margin: 0 0 16px 0;
-  padding-bottom: 8px;
-  border-bottom: 2px solid #e5e7eb;
-  text-transform: uppercase;
-  letter-spacing: 0.5px;
-}
-
-.info-row {
-  display: flex;
-  justify-content: space-between;
-  align-items: center;
-  padding: 12px 0;
-  border-bottom: 1px solid #f3f4f6;
-}
-
-.info-row:last-child {
-  border-bottom: none;
-}
-
-.info-row .label {
-  font-size: 14px;
-  font-weight: 500;
-  color: #6b7280;
-  text-transform: uppercase;
-  letter-spacing: 0.5px;
-}
-
-.info-row .value {
-  font-size: 16px;
-  font-weight: 600;
-  color: #1f2937;
-  display: flex;
-  align-items: center;
-  gap: 8px;
-}
-
-.notes-content {
-  background: white;
-  padding: 16px;
-  border-radius: 8px;
-  border: 1px solid #d1d5db;
-  font-size: 14px;
-  line-height: 1.5;
-  color: #374151;
-  margin-top: 8px;
-}
-
-.trip-actions {
-  display: flex;
-  gap: 12px;
-  justify-content: flex-end;
-  padding-top: 24px;
-  border-top: 1px solid #e5e7eb;
-  flex-wrap: wrap;
-}
-
-.trip-actions .action-btn {
-  display: flex;
-  align-items: center;
-  gap: 8px;
-  padding: 12px 20px;
-  border: none;
-  border-radius: 8px;
-  font-size: 14px;
-  font-weight: 600;
-  cursor: pointer;
-  transition: all 0.2s ease;
-  min-width: 120px;
-  justify-content: center;
-  height: 44px;
 }