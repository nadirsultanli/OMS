--- conflicted
+++ resolved
@@ -4,24 +4,6 @@
   if (typeof error === 'string') return error;
   if (error?.message) return error.message;
   
-<<<<<<< HEAD
-  // Handle FastAPI validation errors
-  if (error?.detail) {
-    if (Array.isArray(error.detail)) {
-      // Multiple validation errors
-      const messages = error.detail.map(err => {
-        if (typeof err === 'object' && err.msg) {
-          const field = err.loc ? err.loc.join(' -> ') : 'Field';
-          return `${field}: ${err.msg}`;
-        }
-        return String(err);
-      });
-      return messages.join(', ');
-    }
-    return String(error.detail);
-  }
-  
-=======
   // Handle FastAPI validation errors (array of error objects)
   if (Array.isArray(error?.detail)) {
     const messages = error.detail.map(err => {
@@ -45,7 +27,6 @@
   }
   
   if (error?.detail) return error.detail;
->>>>>>> c5a4863b
   if (error?.non_field_errors) return error.non_field_errors[0];
   if (error?.error) return error.error;
   return 'An unexpected error occurred';
@@ -68,7 +49,6 @@
       // Add optional filters
       if (params.active !== undefined) queryParams.append('active', params.active);
 
-<<<<<<< HEAD
       const response = await api.get(`/vehicles/?${queryParams}`);
       
       // Transform the response to match frontend expectations
@@ -85,10 +65,6 @@
       };
       
       return { success: true, data: transformedData };
-=======
-      const response = await api.get(`/vehicles?${queryParams}`);
-      return { success: true, data: response.data };
->>>>>>> c5a4863b
     } catch (error) {
       return { success: false, error: extractErrorMessage(error.response?.data) };
     }
