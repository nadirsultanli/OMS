--- conflicted
+++ resolved
@@ -1,11 +1,7 @@
 from .users import User, UserRoleType
 from .customers import Customer
 from .products import Product
-<<<<<<< HEAD
-from .variants import Variant, ProductStatus, ProductScenario
+from .variants import Variant, ProductStatus, ProductScenario, SKUType, StateAttribute, RevenueCategory
 from .orders import Order, OrderLine, OrderStatus
-=======
-from .variants import Variant, ProductStatus, ProductScenario, SKUType, StateAttribute, RevenueCategory
->>>>>>> 43f009d7
 
 __all__ = ["User", "UserRoleType", "Customer", "Product", "Variant", "ProductStatus", "ProductScenario", "Order", "OrderLine", "OrderStatus"] 