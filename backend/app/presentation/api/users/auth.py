--- conflicted
+++ resolved
@@ -66,7 +66,7 @@
             user_id=str(user.id),
             email=user.email,
             role=user.role.value,
-            name=user.full_name
+            full_name=user.full_name
         )
         
     except HTTPException:
@@ -225,7 +225,6 @@
                 message="If an account with this email exists, a password reset link has been sent."
             )
         
-<<<<<<< HEAD
         # Use Supabase's built-in password reset functionality
         # This will send an email to the user with a password reset link
         supabase = get_supabase_client_sync()
@@ -246,13 +245,6 @@
         )
         
         default_logger.info(f"Password reset email sent via Supabase to: {request.email}")
-=======
-        # Use Supabase Auth to send password reset email
-        supabase = get_supabase_admin_client_sync()
-        supabase.auth.api.reset_password_for_email(request.email)
-        
-        default_logger.info(f"Password reset email sent to: {request.email} (via Supabase)")
->>>>>>> 4485c868
         
         return ForgotPasswordResponse(
             message="If an account with this email exists, a password reset link has been sent."
