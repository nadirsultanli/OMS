--- conflicted
+++ resolved
@@ -56,7 +56,6 @@
             existing_user = await self.user_repository.get_by_email(email)
             if existing_user:
                 raise UserAlreadyExistsError(email=email)
-<<<<<<< HEAD
             
             # Get Supabase admin client
             supabase = get_supabase_admin_client_sync()
@@ -76,23 +75,11 @@
             
             # Configure redirect URL based on role  
             frontend_url = config("FRONTEND_URL", default="http://localhost:3000")
-=======
-
-            # Create Supabase Auth user first
-            supabase = get_supabase_admin_client_sync()
-
-            # Use Supabase's invite user functionality which will send an email
-            # The user will receive an invite email from Supabase with a link to set their password
-            frontend_url = config("FRONTEND_URL", default="http://localhost:3000")
-
-            # Configure redirect URL based on role
->>>>>>> 75856a13
             if role.value.lower() == "driver":
                 driver_frontend_url = config("DRIVER_FRONTEND_URL", default="http://localhost:3001")
                 redirect_url = f"{driver_frontend_url}/accept-invitation"
             else:
                 redirect_url = f"{frontend_url}/accept-invitation"
-<<<<<<< HEAD
             
             # Step 1: Create Supabase Auth user first (MANDATORY)
             auth_user_id = None
@@ -177,36 +164,13 @@
             # Step 2: Create user in our database with the auth_user_id
             default_logger.info(f"Creating app database user", email=email, auth_user_id=str(auth_user_id))
             
-=======
-
-            auth_response = supabase.auth.admin.invite_user_by_email(
-                email=email,
-                data={
-                    "name": name,
-                    "role": role.value
-                },
-                redirect_to=redirect_url
-            )
-
-            if not auth_response.user:
-                raise UserCreationError("Failed to create Supabase Auth user", email=email)
-
-            # Get the auth_user_id from Supabase Auth
-            auth_user_id = auth_response.user.id
-
-            # Create user in our database with the auth_user_id
->>>>>>> 75856a13
             user = User.create(
                 email=email, 
                 full_name=name,
                 role=role,
                 tenant_id=UUID(tenant_id),
                 created_by=UUID(created_by) if created_by else None,
-<<<<<<< HEAD
                 auth_user_id=auth_user_id
-=======
-                auth_user_id=UUID(auth_user_id)
->>>>>>> 75856a13
             )
             
             created_user = await self.user_repository.create_user(user)
