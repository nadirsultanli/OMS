--- conflicted
+++ resolved
@@ -48,7 +48,7 @@
         """Get users by role"""
         return await self.user_repository.get_by_role(role)
     
-    async def create_user(self, email: str, full_name: str, role: UserRoleType, tenant_id: str, created_by: Optional[str] = None) -> User:
+    async def create_user(self, email: str, name: str, role: UserRoleType, tenant_id: str, created_by: Optional[str] = None) -> User:
         """Create a new user with Supabase Auth integration"""
         try:
             # Check if user already exists in our database
@@ -59,7 +59,6 @@
             # Create Supabase Auth user first
             supabase = get_supabase_admin_client_sync()
             
-<<<<<<< HEAD
             # Use Supabase's invite user functionality which will send an email
             # The user will receive an invite email from Supabase with a link to set their password
             frontend_url = config("FRONTEND_URL", default="http://localhost:3000")
@@ -75,19 +74,6 @@
                 email=email,
                 data={
                     "name": name,
-=======
-            # Generate a random password
-            import secrets
-            import string
-            password = ''.join(secrets.choice(string.ascii_letters + string.digits) for _ in range(12))
-            
-            # Create user in Supabase Auth (Supabase will send verification email automatically)
-            auth_response = supabase.auth.admin.create_user({
-                "email": email,
-                "password": password,
-                "user_metadata": {
-                    "full_name": full_name,
->>>>>>> 4485c868
                     "role": role.value
                 },
                 redirect_to=redirect_url
@@ -102,7 +88,7 @@
             # Create user in our database with the auth_user_id
             user = User.create(
                 email=email, 
-                full_name=full_name,
+                full_name=name,
                 role=role,
                 tenant_id=UUID(tenant_id),
                 created_by=UUID(created_by) if created_by else None
@@ -110,14 +96,9 @@
             created_user = await self.user_repository.create_user(user)
             
             default_logger.info(
-<<<<<<< HEAD
                 f"User created successfully and invite email sent via Supabase", 
                 user_id=str(created_user.id), 
                 auth_user_id=str(auth_user_id),
-=======
-                f"User created successfully (Supabase will send verification email)", 
-                user_id=str(created_user.id), 
->>>>>>> 4485c868
                 email=email
             )
             return created_user
@@ -129,7 +110,7 @@
             default_logger.error(f"Failed to create user: {str(e)}\n{traceback.format_exc()}", email=email)
             raise UserCreationError(f"Failed to create user: {str(e)}", email=email)
     
-    async def update_user(self, user_id: str, full_name: Optional[str] = None, 
+    async def update_user(self, user_id: str, name: Optional[str] = None, 
                          role: Optional[UserRoleType] = None, email: Optional[str] = None) -> User:
         """Update user with validation"""
         try:
@@ -145,7 +126,7 @@
                 id=existing_user.id,
                 tenant_id=existing_user.tenant_id,
                 email=email if email is not None else existing_user.email,
-                full_name=full_name if full_name is not None else existing_user.full_name,
+                full_name=name if name is not None else existing_user.full_name,
                 role=role if role is not None else existing_user.role,
                 status=existing_user.status,
                 last_login=existing_user.last_login,
